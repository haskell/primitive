## Changes in version 0.6.4.0

 * Add `Eq1`, `Ord1`, `Show1`, and `Read1` instances for `Array` and
   `SmallArray`.

 * Improve the test suite. This includes having property tests for
   typeclasses from `base` such as `Eq`, `Ord`, `Functor`, `Applicative`,
   `Monad`, `IsList`, `Monoid`, `Foldable`, and `Traversable`.

 * Fix the broken `IsList` instance for `ByteArray`.

 * Fix the broken `Functor`, `Applicative`, and `Monad` instances for
   `Array` and `SmallArray`.

<<<<<<< HEAD
 * Use `compareByteArrays#` for the `Eq` and `Ord` instances of
   `ByteArray` when building with GHC 8.4 and newer.
=======
 * Add `Prim` instances for lots of types in `Foreign.C.Types` and
   `System.Posix.Types`.
>>>>>>> de1eaa15

## Changes in version 0.6.3.0

 * Add `PrimMonad` instances for `ContT`, `AccumT`, and `SelectT` from
   `transformers`

 * Add `Eq`, `Ord`, `Show`, and `IsList` instances for `ByteArray`

 * Add `Semigroup` instances for `Array` and `SmallArray`. This allows
   `primitive` to build on GHC 8.4 and later.

## Changes in version 0.6.2.0

 * Drop support for GHCs before 7.4

 * `SmallArray` support

 * `ArrayArray#` based support for more efficient arrays of unlifted pointer types

 * Make `Array` and the like instances of various classes for convenient use

 * Add `Prim` instances for Ptr and FunPtr

 * Add `ioToPrim`, `stToPrim` and unsafe counterparts for situations that would
   otherwise require type ascriptions on `primToPrim`

 * Add `evalPrim`

 * Add `PrimBase` instance for `IdentityT`

## Changes in version 0.6.1.0

 * Use more appropriate types in internal memset functions, which prevents
   overflows/segfaults on 64-bit systems.

 * Fixed a warning on GHC 7.10

 * Worked around a -dcore-lint bug in GHC 7.6/7.7

## Changes in version 0.6

 * Split PrimMonad into two classes to allow automatic lifting of primitive
   operations into monad transformers. The `internal` operation has moved to the
   `PrimBase` class.

 * Fixed the test suite on older GHCs

## Changes in version 0.5.4.0

 * Changed primitive_ to work around an oddity with GHC's code generation
   on certain versions that led to side effects not happening when used
   in conjunction with certain very unsafe IO performers.

 * Allow primitive to build on GHC 7.9

## Changes in version 0.5.3.0

 * Implement `cloneArray` and `cloneMutableArray` primitives
   (with fall-back implementations for GHCs prior to version 7.2.1)

## Changes in version 0.5.2.1

 * Add strict variants of `MutVar` modification functions
   `atomicModifyMutVar'` and `modifyMutVar'`

 * Fix compilation on Solaris 10 with GNU C 3.4.3

## Changes in version 0.5.1.0

 * Add support for GHC 7.7's new primitive `Bool` representation

## Changes in version 0.5.0.1

 * Disable array copying primitives for GHC 7.6.* and earlier

## Changes in version 0.5

 * New in `Data.Primitive.MutVar`: `atomicModifyMutVar`

 * Efficient block fill operations: `setByteArray`, `setAddr`

## Changes in version 0.4.1

 * New module `Data.Primitive.MutVar`

## Changes in version 0.4.0.1

 * Critical bug fix in `fillByteArray`

## Changes in version 0.4

 * Support for GHC 7.2 array copying primitives

 * New in `Data.Primitive.ByteArray`: `copyByteArray`,
   `copyMutableByteArray`, `moveByteArray`, `fillByteArray`

 * Deprecated in `Data.Primitive.ByteArray`: `memcpyByteArray`,
   `memcpyByteArray'`, `memmoveByteArray`, `memsetByteArray`

 * New in `Data.Primitive.Array`: `copyArray`, `copyMutableByteArray`

 * New in `Data.Primitive.Addr`: `copyAddr`, `moveAddr`

 * Deprecated in `Data.Primitive.Addr`: `memcpyAddr`<|MERGE_RESOLUTION|>--- conflicted
+++ resolved
@@ -12,13 +12,11 @@
  * Fix the broken `Functor`, `Applicative`, and `Monad` instances for
    `Array` and `SmallArray`.
 
-<<<<<<< HEAD
  * Use `compareByteArrays#` for the `Eq` and `Ord` instances of
    `ByteArray` when building with GHC 8.4 and newer.
-=======
+
  * Add `Prim` instances for lots of types in `Foreign.C.Types` and
    `System.Posix.Types`.
->>>>>>> de1eaa15
 
 ## Changes in version 0.6.3.0
 
