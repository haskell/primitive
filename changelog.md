--- conflicted
+++ resolved
@@ -14,17 +14,15 @@
   * Add `NFData` instances for `ByteArray`, `MutableByteArray`,
     `PrimArray` and `MutablePrimArray`.
     by Callan McGill
+    
+  * Add `clonePrimArray` and `cloneMutablePrimArray`.
+
+  * Add `Prim` instances for `WordPtr` and `IntPtr`.
 
 ## Changes in version 0.7.0.1
 
   * Allow building with GHC 8.12.
     Thanks Ryan GL Scott for this and every compat patch over time.
-
-<<<<<<< HEAD
-  * Add `clonePrimArray` and `cloneMutablePrimArray`.
-=======
-  * Add `Prim` instances for `WordPtr` and `IntPtr`.
->>>>>>> 4db0dd33
 
 ## Changes in version 0.7.0.0
 
