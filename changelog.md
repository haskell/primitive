## Changes in version 0.8.0.0

  * New module `Data.Primitive.PrimVar`

  * `PrimArray`'s type argument has been given a nominal role instead of a phantom role

<<<<<<< HEAD
  * Add `readCharArray`, `writeCharArray`, `indexCharArray` for operating on
    8-bit characters in a byte array.
=======
  * When building with `base-4.17` and newer, re-export the `ByteArray` and
    `MutableByteArray` types from `base` instead of defining them in this
    library. This does not change the user-facing interface of
    `Data.Primitive.ByteArray`.
>>>>>>> 5d233dc9

## Changes in version 0.7.4.0

  * Add Lift instances (#332)

  * Expose `copyPtrToMutablePrimArray`

  * Improve definitions for stimes (#326)

  * Support GHC 9.4. Note: GHC 9.4 is not released at the time of
    primitive-0.7.4.0's release, so this support might be reverted by
    a hackage metadata revision if things change.

  * Drop support for GHC 7.10

## Changes in version 0.7.3.0

  * Correct implementations of `*>` for `Array` and `SmallArray`.

  * Drop support for GHC < 7.10

  * Export `runByteArray` and `runPrimArray`.

  * Export `createArray` and `createSmallArray`.

  * Export `emptyByteArray`, `emptyPrimArray`, `emptyArray` and `emptySmallArray`.

## Changes in version 0.7.2.0

  * Add `thawByteArray` and `thawPrimArray`.

  * Changed the `Show` instance of `ByteArray`, so that all 8-bit words
    are rendered as two digits. For example, display `0x0D` instead of `0xD`.

## Changes in version 0.7.1.0

  * Introduce convenience class `MonadPrim` and `MonadPrimBase`.

  * Add `PrimMonad` and `PrimBase` instances for `Lazy.ST` (GHC >= 8.2).
    thanks to Avi Dessauer (@Avi-D-coder) for this first contribution

  * Add `freezeByteArray` and `freezePrimArray`.

  * Add `compareByteArrays`.

  * Add `shrinkMutableByteArray`.

  * Add `Eq` instances for `MutableByteArray` and `MutablePrimArray`.
    by Andrew Martin

  * Add functions for manipulating pinned Prim Arrays
    by Andrew Martin

  * Add `copyPtrToMutableByteArray`.

  * Add `NFData` instances for `ByteArray`, `MutableByteArray`,
    `PrimArray` and `MutablePrimArray`.
    by Callan McGill

  * Add `shrinkSmallMutableArray`.

  * Add `clonePrimArray` and `cloneMutablePrimArray`.

  * Add `cloneMutableByteArray` and `cloneByteArray`.

  * Add `Prim` instances for `WordPtr` and `IntPtr`.

  * Add `NFData` instances for `Array` and `SmallArray`.
    by Callan McGill

  * Add `copyByteArrayToPtr` and `copyMutableByteArrayToPtr`.

  * Export `arrayFromList` and `arrayFromListN`.

## Changes in version 0.7.0.1

  * Allow building with GHC 8.12.
    Thanks Ryan GL Scott for this and every compat patch over time.

## Changes in version 0.7.0.0

  * Remove `Addr` data type, lifted code should use `Ptr a` now

  * Define `MonadFail` instances for `Array` and `SmallArray`.

  * Define `unsafeInterleave`.

  * Add a `Prim` instance for `StablePtr`

  * Remove `UnliftedArray` and related type classes

  * Add a lot more tests for `PrimArray`.

  * Added PrimMonad instance for CPS Writer and RWS monads from Transformers

  * Remove useless accidental laziness in `atomicModifyMutVar`, making it match
    `atomicModifyIORef`. The semantics should be the same.

  * lots of little documentation twiddles.

## Changes in version 0.6.4.1

 * Add instances for the following newtypes from `base`:
   `Const`, `Identity`, `Down`, `Dual`, `Sum`, `Product`,
   `First`, `Last`, `Min`, `Max`

 * Add `base-orphans` dependency to test suite to accomodate
   older versions of GHC not having instances of `Show` and `Eq`
   for some of the above newtypes.

## Changes in version 0.6.4.0

 * Introduce `Data.Primitive.PrimArray`, which offers types and function
   for dealing with a `ByteArray` tagged with a phantom type variable for
   tracking the element type.

 * Implement `isByteArrayPinned` and `isMutableByteArrayPinned`.

 * Add `Eq1`, `Ord1`, `Show1`, and `Read1` instances for `Array` and
   `SmallArray`.

 * Improve the test suite. This includes having property tests for
   typeclasses from `base` such as `Eq`, `Ord`, `Functor`, `Applicative`,
   `Monad`, `IsList`, `Monoid`, `Foldable`, and `Traversable`.

 * Fix the broken `IsList` instance for `ByteArray`. The old definition
   would allocate a byte array of the correct size and then leave the
   memory unitialized instead of writing the list elements to it.

 * Fix the broken `Functor` instance for `Array`. The old definition
   would allocate an array of the correct size with thunks for erroring
   installed at every index. It failed to replace these thunks with
   the result of the function applied to the elements of the argument array.

 * Fix the broken `Applicative` instances of `Array` and `SmallArray`.
   The old implementation of `<*>` for `Array` failed to initialize
   some elements but correctly initialized others in the resulting
   `Array`. It is unclear what the old behavior of `<*>` was for
   `SmallArray`, but it was incorrect.

 * Fix the broken `Monad` instances for `Array` and `SmallArray`.

 * Fix the implementation of `foldl1` in the `Foldable` instances for
   `Array` and `SmallArray`. In both cases, the old implementation
   simply returned the first element of the array and made no use of
   the other elements in the array.

 * Fix the implementation of `mconcat` in the `Monoid` instance for
   `SmallArray`.

 * Implement `Data.Primitive.Ptr`, implementations of `Ptr` functions
   that require a `Prim` constraint instead of a `Storable` constraint.


 * Add `PrimUnlifted` instances for `TVar` and `MVar`.

 * Use `compareByteArrays#` for the `Eq` and `Ord` instances of
   `ByteArray` when building with GHC 8.4 and newer.

 * Add `Prim` instances for lots of types in `Foreign.C.Types` and
   `System.Posix.Types`.

 * Reexport `Data.Primitive.SmallArray` and `Data.Primitive.UnliftedArray`
   from `Data.Primitive`.

 * Add fold functions and map function to `Data.Primitive.UnliftedArray`.
   Add typeclass instances for `IsList`, `Ord`, and `Show`.

 * Add `defaultSetByteArray#` and `defaultSetOffAddr#` to
   `Data.Primitive.Types`.

 * Add `Data.Primitive.MVar`, a replacement for `Control.Concurrent.MVar`
   that can run in any `PrimMonad` instead of just `IO`. It is not a full
   replacement. Notably, it's missing masking functions and support for
   adding finalizers.

## Changes in version 0.6.3.0

 * Add `PrimMonad` instances for `ContT`, `AccumT`, and `SelectT` from
   `transformers`

 * Add `Eq`, `Ord`, `Show`, and `IsList` instances for `ByteArray`

 * Add `Semigroup` instances for `Array` and `SmallArray`. This allows
   `primitive` to build on GHC 8.4 and later.

## Changes in version 0.6.2.0

 * Drop support for GHCs before 7.4

 * `SmallArray` support

 * `ArrayArray#` based support for more efficient arrays of unlifted pointer types

 * Make `Array` and the like instances of various classes for convenient use

 * Add `Prim` instances for Ptr and FunPtr

 * Add `ioToPrim`, `stToPrim` and unsafe counterparts for situations that would
   otherwise require type ascriptions on `primToPrim`

 * Add `evalPrim`

 * Add `PrimBase` instance for `IdentityT`

## Changes in version 0.6.1.0

 * Use more appropriate types in internal memset functions, which prevents
   overflows/segfaults on 64-bit systems.

 * Fixed a warning on GHC 7.10

 * Worked around a -dcore-lint bug in GHC 7.6/7.7

## Changes in version 0.6

 * Split PrimMonad into two classes to allow automatic lifting of primitive
   operations into monad transformers. The `internal` operation has moved to the
   `PrimBase` class.

 * Fixed the test suite on older GHCs

## Changes in version 0.5.4.0

 * Changed primitive_ to work around an oddity with GHC's code generation
   on certain versions that led to side effects not happening when used
   in conjunction with certain very unsafe IO performers.

 * Allow primitive to build on GHC 7.9

## Changes in version 0.5.3.0

 * Implement `cloneArray` and `cloneMutableArray` primitives
   (with fall-back implementations for GHCs prior to version 7.2.1)

## Changes in version 0.5.2.1

 * Add strict variants of `MutVar` modification functions
   `atomicModifyMutVar'` and `modifyMutVar'`

 * Fix compilation on Solaris 10 with GNU C 3.4.3

## Changes in version 0.5.1.0

 * Add support for GHC 7.7's new primitive `Bool` representation

## Changes in version 0.5.0.1

 * Disable array copying primitives for GHC 7.6.* and earlier

## Changes in version 0.5

 * New in `Data.Primitive.MutVar`: `atomicModifyMutVar`

 * Efficient block fill operations: `setByteArray`, `setAddr`

## Changes in version 0.4.1

 * New module `Data.Primitive.MutVar`

## Changes in version 0.4.0.1

 * Critical bug fix in `fillByteArray`

## Changes in version 0.4

 * Support for GHC 7.2 array copying primitives

 * New in `Data.Primitive.ByteArray`: `copyByteArray`,
   `copyMutableByteArray`, `moveByteArray`, `fillByteArray`

 * Deprecated in `Data.Primitive.ByteArray`: `memcpyByteArray`,
   `memcpyByteArray'`, `memmoveByteArray`, `memsetByteArray`

 * New in `Data.Primitive.Array`: `copyArray`, `copyMutableByteArray`

 * New in `Data.Primitive.Addr`: `copyAddr`, `moveAddr`

 * Deprecated in `Data.Primitive.Addr`: `memcpyAddr`<|MERGE_RESOLUTION|>--- conflicted
+++ resolved
@@ -4,15 +4,13 @@
 
   * `PrimArray`'s type argument has been given a nominal role instead of a phantom role
 
-<<<<<<< HEAD
   * Add `readCharArray`, `writeCharArray`, `indexCharArray` for operating on
     8-bit characters in a byte array.
-=======
+
   * When building with `base-4.17` and newer, re-export the `ByteArray` and
     `MutableByteArray` types from `base` instead of defining them in this
     library. This does not change the user-facing interface of
     `Data.Primitive.ByteArray`.
->>>>>>> 5d233dc9
 
 ## Changes in version 0.7.4.0
 
