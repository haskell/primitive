## Changes in version 0.6.4.1

<<<<<<< HEAD
 * Add `Prim` instance for `Complex`.
=======
 * Add instances for the following newtypes from `base`:
   `Const`, `Identity`, `Down`, `Dual`, `Sum`, `Product`,
   `First`, `Last`, `Min`, `Max`

 * Add `base-orphans` dependency to test suite to accomodate
   older versions of GHC not having instances of `Show` and `Eq`
   for some of the above newtypes.
>>>>>>> beeda17a

## Changes in version 0.6.4.0

 * Introduce `Data.Primitive.PrimArray`, which offers types and function
   for dealing with a `ByteArray` tagged with a phantom type variable for
   tracking the element type.

 * Implement `isByteArrayPinned` and `isMutableByteArrayPinned`.

 * Add `Eq1`, `Ord1`, `Show1`, and `Read1` instances for `Array` and
   `SmallArray`.

 * Improve the test suite. This includes having property tests for
   typeclasses from `base` such as `Eq`, `Ord`, `Functor`, `Applicative`,
   `Monad`, `IsList`, `Monoid`, `Foldable`, and `Traversable`.

 * Fix the broken `IsList` instance for `ByteArray`. The old definition
   would allocate a byte array of the correct size and then leave the
   memory unitialized instead of writing the list elements to it.

 * Fix the broken `Functor` instance for `Array`. The old definition
   would allocate an array of the correct size with thunks for erroring
   installed at every index. It failed to replace these thunks with
   the result of the function applied to the elements of the argument array.

 * Fix the broken `Applicative` instances of `Array` and `SmallArray`.
   The old implementation of `<*>` for `Array` failed to initialize
   some elements but correctly initialized others in the resulting
   `Array`. It is unclear what the old behavior of `<*>` was for
   `SmallArray`, but it was incorrect.

 * Fix the broken `Monad` instances for `Array` and `SmallArray`.

 * Fix the implementation of `foldl1` in the `Foldable` instances for
   `Array` and `SmallArray`. In both cases, the old implementation
   simply returned the first element of the array and made no use of
   the other elements in the array.

 * Fix the implementation of `mconcat` in the `Monoid` instance for
   `SmallArray`.
 
 * Implement `Data.Primitive.Ptr`, implementations of `Ptr` functions
   that require a `Prim` constraint instead of a `Storable` constraint.


 * Add `PrimUnlifted` instances for `TVar` and `MVar`.

 * Use `compareByteArrays#` for the `Eq` and `Ord` instances of
   `ByteArray` when building with GHC 8.4 and newer.

 * Add `Prim` instances for lots of types in `Foreign.C.Types` and
   `System.Posix.Types`.

 * Reexport `Data.Primitive.SmallArray` and `Data.Primitive.UnliftedArray`
   from `Data.Primitive`.

 * Add fold functions and map function to `Data.Primitive.UnliftedArray`.
   Add typeclass instances for `IsList`, `Ord`, and `Show`.

 * Add `defaultSetByteArray#` and `defaultSetOffAddr#` to
   `Data.Primitive.Types`.

 * Add `Data.Primitive.MVar`, a replacement for `Control.Concurrent.MVar`
   that can run in any `PrimMonad` instead of just `IO`. It is not a full
   replacement. Notably, it's missing masking functions and support for
   adding finalizers.

## Changes in version 0.6.3.0

 * Add `PrimMonad` instances for `ContT`, `AccumT`, and `SelectT` from
   `transformers`

 * Add `Eq`, `Ord`, `Show`, and `IsList` instances for `ByteArray`

 * Add `Semigroup` instances for `Array` and `SmallArray`. This allows
   `primitive` to build on GHC 8.4 and later.

## Changes in version 0.6.2.0

 * Drop support for GHCs before 7.4

 * `SmallArray` support

 * `ArrayArray#` based support for more efficient arrays of unlifted pointer types

 * Make `Array` and the like instances of various classes for convenient use

 * Add `Prim` instances for Ptr and FunPtr

 * Add `ioToPrim`, `stToPrim` and unsafe counterparts for situations that would
   otherwise require type ascriptions on `primToPrim`

 * Add `evalPrim`

 * Add `PrimBase` instance for `IdentityT`

## Changes in version 0.6.1.0

 * Use more appropriate types in internal memset functions, which prevents
   overflows/segfaults on 64-bit systems.

 * Fixed a warning on GHC 7.10

 * Worked around a -dcore-lint bug in GHC 7.6/7.7

## Changes in version 0.6

 * Split PrimMonad into two classes to allow automatic lifting of primitive
   operations into monad transformers. The `internal` operation has moved to the
   `PrimBase` class.

 * Fixed the test suite on older GHCs

## Changes in version 0.5.4.0

 * Changed primitive_ to work around an oddity with GHC's code generation
   on certain versions that led to side effects not happening when used
   in conjunction with certain very unsafe IO performers.

 * Allow primitive to build on GHC 7.9

## Changes in version 0.5.3.0

 * Implement `cloneArray` and `cloneMutableArray` primitives
   (with fall-back implementations for GHCs prior to version 7.2.1)

## Changes in version 0.5.2.1

 * Add strict variants of `MutVar` modification functions
   `atomicModifyMutVar'` and `modifyMutVar'`

 * Fix compilation on Solaris 10 with GNU C 3.4.3

## Changes in version 0.5.1.0

 * Add support for GHC 7.7's new primitive `Bool` representation

## Changes in version 0.5.0.1

 * Disable array copying primitives for GHC 7.6.* and earlier

## Changes in version 0.5

 * New in `Data.Primitive.MutVar`: `atomicModifyMutVar`

 * Efficient block fill operations: `setByteArray`, `setAddr`

## Changes in version 0.4.1

 * New module `Data.Primitive.MutVar`

## Changes in version 0.4.0.1

 * Critical bug fix in `fillByteArray`

## Changes in version 0.4

 * Support for GHC 7.2 array copying primitives

 * New in `Data.Primitive.ByteArray`: `copyByteArray`,
   `copyMutableByteArray`, `moveByteArray`, `fillByteArray`

 * Deprecated in `Data.Primitive.ByteArray`: `memcpyByteArray`,
   `memcpyByteArray'`, `memmoveByteArray`, `memsetByteArray`

 * New in `Data.Primitive.Array`: `copyArray`, `copyMutableByteArray`

 * New in `Data.Primitive.Addr`: `copyAddr`, `moveAddr`

 * Deprecated in `Data.Primitive.Addr`: `memcpyAddr`<|MERGE_RESOLUTION|>--- conflicted
+++ resolved
@@ -1,8 +1,7 @@
 ## Changes in version 0.6.4.1
 
-<<<<<<< HEAD
  * Add `Prim` instance for `Complex`.
-=======
+
  * Add instances for the following newtypes from `base`:
    `Const`, `Identity`, `Down`, `Dual`, `Sum`, `Product`,
    `First`, `Last`, `Min`, `Max`
@@ -10,7 +9,6 @@
  * Add `base-orphans` dependency to test suite to accomodate
    older versions of GHC not having instances of `Show` and `Eq`
    for some of the above newtypes.
->>>>>>> beeda17a
 
 ## Changes in version 0.6.4.0
 
