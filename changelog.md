--- conflicted
+++ resolved
@@ -9,13 +9,11 @@
   * Add `getSizeofSmallMutableArray` that wraps `getSizeofSmallMutableArray#`
     from `GHC.Exts`.
 
-<<<<<<< HEAD
   * Add default definitions for the `setByteArray#` and `setOffAddr#` methods,
     so they don't need to be defined explicitly anymore.
-=======
+
   * Add standalone `sizeOfType`/`alignmentOfType` (recommended over `sizeOf`/`alignment`)
     and `Prim` class methods `sizeOfType#`/`alignmentOfType#` (recommended over `sizeOf#`/`alignment#`)
->>>>>>> d8d9fd33
 
 ## Changes in version 0.8.0.0
 
