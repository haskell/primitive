--- conflicted
+++ resolved
@@ -2,9 +2,4 @@
           ./test
           ./bench
 package quickcheck-classes
-<<<<<<< HEAD
-  flags: -aeson -semigroupoids -fsemirings
-=======
-  flags: -aeson -semigroupoids -semirings
->>>>>>> 9b5b4c1c
-  +  flags: -aeson -semigroupoids -semirings