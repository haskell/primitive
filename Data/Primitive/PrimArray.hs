--- conflicted
+++ resolved
@@ -160,15 +160,9 @@
       | i < 0 = True
       | otherwise = indexPrimArray a1 i == indexPrimArray a2 i && loop (i-1)
 
-<<<<<<< HEAD
 -- | Lexicographic ordering. Subject to change between major versions.
-=======
--- | __Note__: For the sake of efficiency, this is not a lexicographic
---   ordering. This library makes no guarantees about the particular
---   ordering used, and it is subject to change between major releases.
---   
+-- 
 --   @since 0.6.4.0
->>>>>>> 8c58dabe
 instance (Ord a, Prim a) => Ord (PrimArray a) where
   compare a1@(PrimArray ba1#) a2@(PrimArray ba2#)
     | sameByteArray ba1# ba2# = EQ
