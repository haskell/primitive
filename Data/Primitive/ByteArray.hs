--- conflicted
+++ resolved
@@ -458,20 +458,11 @@
       n1 = sizeofByteArray ba1
       n2 = sizeofByteArray ba2
 
-<<<<<<< HEAD
 -- | Non-lexicographic ordering. This compares the lengths of
 -- the byte arrays first and uses a lexicographic ordering if
 -- the lengths are equal. Subject to change between major versions.
-=======
--- Note: On GHC 8.4, the primop compareByteArrays# performs a check for pointer
--- equality as a shortcut, so the check here is actually redundant. However, it
--- is included here because it is likely better to check for pointer equality
--- before checking for length equality. Getting the length requires deferencing
--- the pointers, which could cause accesses to memory that is not in the cache.
--- By contrast, a pointer equality check is always extremely cheap.
-
--- | @since 0.6.3.0
->>>>>>> 1ae43916
+-- 
+-- @since 0.6.3.0
 instance Ord ByteArray where
   ba1@(ByteArray ba1#) `compare` ba2@(ByteArray ba2#)
     | sameByteArray ba1# ba2# = EQ
