--- conflicted
+++ resolved
@@ -80,15 +80,14 @@
 import Data.Monoid (Monoid(..))
 #endif
 
-<<<<<<< HEAD
 #if __GLASGOW_HASKELL__ >= 802
 import GHC.Exts as Exts (isByteArrayPinned#,isMutableByteArrayPinned#)
-=======
+#endif
+
 #if __GLASGOW_HASKELL__ >= 804
 import GHC.Exts (compareByteArrays#)
 #else
 import System.IO.Unsafe (unsafeDupablePerformIO)
->>>>>>> 6683e52f
 #endif
 
 -- | Byte arrays
