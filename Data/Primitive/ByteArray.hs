--- conflicted
+++ resolved
@@ -104,13 +104,8 @@
   = primitive (\s# -> case newPinnedByteArray# n# s# of
                         (# s'#, arr# #) -> (# s'#, MutableByteArray arr# #))
 
-<<<<<<< HEAD
 -- | Create a /pinned/ byte array of the specified size in bytes and with the
--- give alignment. The garbage collector is guaranteed not to move it.
-=======
--- | Create a /pinned/ byte array of the specified size and with the given
--- alignment. The garbage collector is guaranteed not to move it.
->>>>>>> 03bc1ce3
+-- given alignment. The garbage collector is guaranteed not to move it.
 newAlignedPinnedByteArray
   :: PrimMonad m
   => Int  -- ^ size
