--- conflicted
+++ resolved
@@ -23,12 +23,8 @@
   cloneArray, cloneMutableArray,
   sizeofArray, sizeofMutableArray,
   fromListN, fromList,
-<<<<<<< HEAD
+  mapArray',
   traverseArrayP
-=======
-  mapArray',
-  unsafeTraverseArray
->>>>>>> 707209c9
 ) where
 
 import Control.Monad.Primitive
