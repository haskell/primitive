{-# LANGUAGE CPP #-}
{-# LANGUAGE MagicHash #-}
{-# LANGUAGE RankNTypes #-}
{-# LANGUAGE TypeFamilies #-}
{-# LANGUAGE UnboxedTuples #-}
{-# LANGUAGE DeriveTraversable #-}
{-# LANGUAGE DeriveDataTypeable #-}
{-# LANGUAGE GeneralizedNewtypeDeriving #-}
{-# LANGUAGE BangPatterns #-}

-- |
-- Module : Data.Primitive.SmallArray
-- Copyright: (c) 2015 Dan Doel
-- License: BSD3
--
-- Maintainer: libraries@haskell.org
-- Portability: non-portable
--
-- Small arrays are boxed (im)mutable arrays.
--
-- The underlying structure of the 'Array' type contains a card table, allowing
-- segments of the array to be marked as having been mutated. This allows the
-- garbage collector to only re-traverse segments of the array that have been
-- marked during certain phases, rather than having to traverse the entire
-- array.
--
-- 'SmallArray' lacks this table. This means that it takes up less memory and
-- has slightly faster writes. It is also more efficient during garbage
-- collection so long as the card table would have a single entry covering the
-- entire array. These advantages make them suitable for use as arrays that are
-- known to be small.
--
-- The card size is 128, so for uses much larger than that, 'Array' would likely
-- be superior.
--
-- The underlying type, 'SmallArray#', was introduced in GHC 7.10, so prior to
-- that version, this module simply implements small arrays as 'Array'.

module Data.Primitive.SmallArray
  ( SmallArray(..)
  , SmallMutableArray(..)
  , newSmallArray
  , readSmallArray
  , writeSmallArray
  , copySmallArray
  , copySmallMutableArray
  , indexSmallArray
  , indexSmallArrayM
  , cloneSmallArray
  , cloneSmallMutableArray
  , freezeSmallArray
  , unsafeFreezeSmallArray
  , thawSmallArray
  , runSmallArray
  , unsafeThawSmallArray
  , sizeofSmallArray
  , sizeofSmallMutableArray
  , smallArrayFromList
  , smallArrayFromListN
<<<<<<< HEAD
  , traverseSmallArrayP
=======
  , mapSmallArray'
  , unsafeTraverseSmallArray
>>>>>>> 707209c9
  ) where


#if (__GLASGOW_HASKELL__ >= 710)
#define HAVE_SMALL_ARRAY 1
#endif

#if MIN_VERSION_base(4,7,0)
import GHC.Exts hiding (toList)
import qualified GHC.Exts
#endif

import Control.Applicative
import Control.Monad
import Control.Monad.Fix
import Control.Monad.Primitive
import Control.Monad.ST
import Control.Monad.Zip
import Data.Data
import Data.Foldable as Foldable
import Data.Functor.Identity
#if !(MIN_VERSION_base(4,10,0))
import Data.Monoid
#endif
#if MIN_VERSION_base(4,9,0)
import qualified GHC.ST as GHCST
import qualified Data.Semigroup as Sem
#endif
import Text.ParserCombinators.ReadP
#if MIN_VERSION_base(4,10,0)
import GHC.Exts (runRW#)
#elif MIN_VERSION_base(4,9,0)
import GHC.Base (runRW#)
#endif

#if !(HAVE_SMALL_ARRAY)
import Data.Primitive.Array
import Data.Traversable
import qualified Data.Primitive.Array as Array
#endif

#if MIN_VERSION_base(4,9,0) || MIN_VERSION_transformers(0,4,0)
import Data.Functor.Classes (Eq1(..),Ord1(..),Show1(..),Read1(..))
#endif

#if HAVE_SMALL_ARRAY
data SmallArray a = SmallArray (SmallArray# a)
  deriving Typeable
#else
newtype SmallArray a = SmallArray (Array a) deriving
  ( Eq
  , Ord
  , Show
  , Read
  , Foldable
  , Traversable
  , Functor
  , Applicative
  , Alternative
  , Monad
  , MonadPlus
  , MonadZip
  , MonadFix
  , Monoid
  , Typeable
#if MIN_VERSION_base(4,9,0) || MIN_VERSION_transformers(0,4,0)
  , Eq1
  , Ord1
  , Show1
  , Read1
#endif
  )

#if MIN_VERSION_base(4,7,0)
instance IsList (SmallArray a) where
  type Item (SmallArray a) = a
  fromListN n l = SmallArray (fromListN n l)
  fromList l = SmallArray (fromList l)
  toList a = Foldable.toList a
#endif
#endif

#if HAVE_SMALL_ARRAY
data SmallMutableArray s a = SmallMutableArray (SmallMutableArray# s a)
  deriving Typeable
#else
newtype SmallMutableArray s a = SmallMutableArray (MutableArray s a)
  deriving (Eq, Typeable)
#endif

-- | Create a new small mutable array.
newSmallArray
  :: PrimMonad m
  => Int -- ^ size
  -> a   -- ^ initial contents
  -> m (SmallMutableArray (PrimState m) a)
#if HAVE_SMALL_ARRAY
newSmallArray (I# i#) x = primitive $ \s ->
  case newSmallArray# i# x s of
    (# s', sma# #) -> (# s', SmallMutableArray sma# #)
#else
newSmallArray n e = SmallMutableArray `liftM` newArray n e
#endif
{-# INLINE newSmallArray #-}

-- | Read the element at a given index in a mutable array.
readSmallArray
  :: PrimMonad m
  => SmallMutableArray (PrimState m) a -- ^ array
  -> Int                               -- ^ index
  -> m a
#if HAVE_SMALL_ARRAY
readSmallArray (SmallMutableArray sma#) (I# i#) =
  primitive $ readSmallArray# sma# i#
#else
readSmallArray (SmallMutableArray a) = readArray a
#endif
{-# INLINE readSmallArray #-}

-- | Write an element at the given idex in a mutable array.
writeSmallArray
  :: PrimMonad m
  => SmallMutableArray (PrimState m) a -- ^ array
  -> Int                               -- ^ index
  -> a                                 -- ^ new element
  -> m ()
#if HAVE_SMALL_ARRAY
writeSmallArray (SmallMutableArray sma#) (I# i#) x =
  primitive_ $ writeSmallArray# sma# i# x
#else
writeSmallArray (SmallMutableArray a) = writeArray a
#endif
{-# INLINE writeSmallArray #-}

-- | Look up an element in an immutable array.
--
-- The purpose of returning a result using a monad is to allow the caller to
-- avoid retaining references to the array. Evaluating the return value will
-- cause the array lookup to be performed, even though it may not require the
-- element of the array to be evaluated (which could throw an exception). For
-- instance:
--
-- > data Box a = Box a
-- > ...
-- >
-- > f sa = case indexSmallArrayM sa 0 of
-- >   Box x -> ...
--
-- 'x' is not a closure that references 'sa' as it would be if we instead
-- wrote:
--
-- > let x = indexSmallArray sa 0
--
-- And does not prevent 'sa' from being garbage collected.
--
-- Note that 'Identity' is not adequate for this use, as it is a newtype, and
-- cannot be evaluated without evaluating the element.
indexSmallArrayM
  :: Monad m
  => SmallArray a -- ^ array
  -> Int          -- ^ index
  -> m a
#if HAVE_SMALL_ARRAY
indexSmallArrayM (SmallArray sa#) (I# i#) =
  case indexSmallArray# sa# i# of
    (# x #) -> pure x
#else
indexSmallArrayM (SmallArray a) = indexArrayM a
#endif
{-# INLINE indexSmallArrayM #-}

-- | Look up an element in an immutable array.
indexSmallArray
  :: SmallArray a -- ^ array
  -> Int          -- ^ index
  -> a
#if HAVE_SMALL_ARRAY
indexSmallArray sa i = runIdentity $ indexSmallArrayM sa i
#else
indexSmallArray (SmallArray a) = indexArray a
#endif
{-# INLINE indexSmallArray #-}

#if HAVE_SMALL_ARRAY
-- | Read a value from the immutable array at the given index, returning
-- the result in an unboxed unary tuple. This is currently used to implement
-- folds.
indexSmallArray## :: SmallArray a -> Int -> (# a #)
indexSmallArray## (SmallArray ary) (I# i) = indexSmallArray# ary i
{-# INLINE indexSmallArray## #-}
#endif

-- | Create a copy of a slice of an immutable array.
cloneSmallArray
  :: SmallArray a -- ^ source
  -> Int          -- ^ offset
  -> Int          -- ^ length
  -> SmallArray a
#if HAVE_SMALL_ARRAY
cloneSmallArray (SmallArray sa#) (I# i#) (I# j#) =
  SmallArray (cloneSmallArray# sa# i# j#)
#else
cloneSmallArray (SmallArray a) i j = SmallArray $ cloneArray a i j
#endif
{-# INLINE cloneSmallArray #-}

-- | Create a copy of a slice of a mutable array.
cloneSmallMutableArray
  :: PrimMonad m
  => SmallMutableArray (PrimState m) a -- ^ source
  -> Int                               -- ^ offset
  -> Int                               -- ^ length
  -> m (SmallMutableArray (PrimState m) a)
#if HAVE_SMALL_ARRAY
cloneSmallMutableArray (SmallMutableArray sma#) (I# o#) (I# l#) =
  primitive $ \s -> case cloneSmallMutableArray# sma# o# l# s of
    (# s', smb# #) -> (# s', SmallMutableArray smb# #)
#else
cloneSmallMutableArray (SmallMutableArray ma) i j =
  SmallMutableArray `liftM` cloneMutableArray ma i j
#endif
{-# INLINE cloneSmallMutableArray #-}

-- | Create an immutable array corresponding to a slice of a mutable array.
--
-- This operation copies the portion of the array to be frozen.
freezeSmallArray
  :: PrimMonad m
  => SmallMutableArray (PrimState m) a -- ^ source
  -> Int                               -- ^ offset
  -> Int                               -- ^ length
  -> m (SmallArray a)
#if HAVE_SMALL_ARRAY
freezeSmallArray (SmallMutableArray sma#) (I# i#) (I# j#) =
  primitive $ \s -> case freezeSmallArray# sma# i# j# s of
    (# s', sa# #) -> (# s', SmallArray sa# #)
#else
freezeSmallArray (SmallMutableArray ma) i j =
  SmallArray `liftM` freezeArray ma i j
#endif
{-# INLINE freezeSmallArray #-}

-- | Render a mutable array immutable.
--
-- This operation performs no copying, so care must be taken not to modify the
-- input array after freezing.
unsafeFreezeSmallArray
  :: PrimMonad m => SmallMutableArray (PrimState m) a -> m (SmallArray a)
#if HAVE_SMALL_ARRAY
unsafeFreezeSmallArray (SmallMutableArray sma#) =
  primitive $ \s -> case unsafeFreezeSmallArray# sma# s of
    (# s', sa# #) -> (# s', SmallArray sa# #)
#else
unsafeFreezeSmallArray (SmallMutableArray ma) =
  SmallArray `liftM` unsafeFreezeArray ma
#endif
{-# INLINE unsafeFreezeSmallArray #-}

-- | Create a mutable array corresponding to a slice of an immutable array.
--
-- This operation copies the portion of the array to be thawed.
thawSmallArray
  :: PrimMonad m
  => SmallArray a -- ^ source
  -> Int          -- ^ offset
  -> Int          -- ^ length
  -> m (SmallMutableArray (PrimState m) a)
#if HAVE_SMALL_ARRAY
thawSmallArray (SmallArray sa#) (I# o#) (I# l#) =
  primitive $ \s -> case thawSmallArray# sa# o# l# s of
    (# s', sma# #) -> (# s', SmallMutableArray sma# #)
#else
thawSmallArray (SmallArray a) off len =
  SmallMutableArray `liftM` thawArray a off len
#endif
{-# INLINE thawSmallArray #-}

-- | Render an immutable array mutable.
--
-- This operation performs no copying, so care must be taken with its use.
unsafeThawSmallArray
  :: PrimMonad m => SmallArray a -> m (SmallMutableArray (PrimState m) a)
#if HAVE_SMALL_ARRAY
unsafeThawSmallArray (SmallArray sa#) =
  primitive $ \s -> case unsafeThawSmallArray# sa# s of
    (# s', sma# #) -> (# s', SmallMutableArray sma# #)
#else
unsafeThawSmallArray (SmallArray a) = SmallMutableArray `liftM` unsafeThawArray a
#endif
{-# INLINE unsafeThawSmallArray #-}

-- | Copy a slice of an immutable array into a mutable array.
copySmallArray
  :: PrimMonad m
  => SmallMutableArray (PrimState m) a -- ^ destination
  -> Int                               -- ^ destination offset
  -> SmallArray a                      -- ^ source
  -> Int                               -- ^ source offset
  -> Int                               -- ^ length
  -> m ()
#if HAVE_SMALL_ARRAY
copySmallArray
  (SmallMutableArray dst#) (I# do#) (SmallArray src#) (I# so#) (I# l#) =
    primitive_ $ copySmallArray# src# so# dst# do# l#
#else
copySmallArray (SmallMutableArray dst) i (SmallArray src) = copyArray dst i src
#endif
{-# INLINE copySmallArray #-}

-- | Copy a slice of one mutable array into another.
copySmallMutableArray
  :: PrimMonad m
  => SmallMutableArray (PrimState m) a -- ^ destination
  -> Int                               -- ^ destination offset
  -> SmallMutableArray (PrimState m) a -- ^ source
  -> Int                               -- ^ source offset
  -> Int                               -- ^ length
  -> m ()
#if HAVE_SMALL_ARRAY
copySmallMutableArray
  (SmallMutableArray dst#) (I# do#)
  (SmallMutableArray src#) (I# so#)
  (I# l#) =
    primitive_ $ copySmallMutableArray# src# so# dst# do# l#
#else
copySmallMutableArray (SmallMutableArray dst) i (SmallMutableArray src) =
  copyMutableArray dst i src
#endif
{-# INLINE copySmallMutableArray #-}

sizeofSmallArray :: SmallArray a -> Int
#if HAVE_SMALL_ARRAY
sizeofSmallArray (SmallArray sa#) = I# (sizeofSmallArray# sa#)
#else
sizeofSmallArray (SmallArray a) = sizeofArray a
#endif
{-# INLINE sizeofSmallArray #-}

sizeofSmallMutableArray :: SmallMutableArray s a -> Int
#if HAVE_SMALL_ARRAY
sizeofSmallMutableArray (SmallMutableArray sa#) =
  I# (sizeofSmallMutableArray# sa#)
#else
sizeofSmallMutableArray (SmallMutableArray ma) = sizeofMutableArray ma
#endif
{-# INLINE sizeofSmallMutableArray #-}

-- | This is the fastest, most straightforward way to traverse
-- an array, but it only works correctly with a sufficiently
-- "affine" 'PrimMonad' instance. In particular, it must only produce
-- *one* result array. 'Control.Monad.Trans.List.ListT'-transformed
-- monads, for example, will not work right at all.
traverseSmallArrayP
  :: PrimMonad m
  => (a -> m b)
  -> SmallArray a
  -> m (SmallArray b)
#if HAVE_SMALL_ARRAY
traverseSmallArrayP f = \ !ary ->
  let
    !sz = sizeofSmallArray ary
    go !i !mary
      | i == sz
      = unsafeFreezeSmallArray mary
      | otherwise
      = do
          a <- indexSmallArrayM ary i
          b <- f a
          writeSmallArray mary i b
          go (i + 1) mary
  in do
    mary <- newSmallArray sz badTraverseValue
    go 0 mary
#else
traverseSmallArrayP f (SmallArray ar) = SmallArray `liftM` traverseArrayP f ar
#endif
{-# INLINE traverseSmallArrayP #-}

-- | Strict map over the elements of the array.
mapSmallArray' :: (a -> b) -> SmallArray a -> SmallArray b
#if HAVE_SMALL_ARRAY
mapSmallArray' f sa = createSmallArray (length sa) (die "mapSmallArray'" "impossible") $ \smb ->
  fix ? 0 $ \go i ->
    when (i < length sa) $ do
      x <- indexSmallArrayM sa i
      let !y = f x
      writeSmallArray smb i y *> go (i+1)
#else
mapSmallArray' f (SmallArray ar) = SmallArray (mapArray' f ar)
#endif
{-# INLINE mapSmallArray' #-}

#ifndef HAVE_SMALL_ARRAY
runSmallArray
  :: (forall s. ST s (SmallMutableArray s a))
  -> SmallArray a
runSmallArray m = SmallArray $ runArray $
  m >>= \(SmallMutableArray mary) -> return mary

#elif !MIN_VERSION_base(4,9,0)
runSmallArray
  :: (forall s. ST s (SmallMutableArray s a))
  -> SmallArray a
runSmallArray m = runST $ m >>= unsafeFreezeSmallArray

#else
-- This low-level business is designed to work with GHC's worker-wrapper
-- transformation. A lot of the time, we don't actually need an Array
-- constructor. By putting it on the outside, and being careful about
-- how we special-case the empty array, we can make GHC smarter about this.
-- The only downside is that separately created 0-length arrays won't share
-- their Array constructors, although they'll share their underlying
-- Array#s.
runSmallArray
  :: (forall s. ST s (SmallMutableArray s a))
  -> SmallArray a
runSmallArray m = SmallArray (runSmallArray# m)

runSmallArray#
  :: (forall s. ST s (SmallMutableArray s a))
  -> SmallArray# a
runSmallArray# m = case runRW# $ \s ->
  case unST m s of { (# s', SmallMutableArray mary# #) ->
  unsafeFreezeSmallArray# mary# s'} of (# _, ary# #) -> ary#

unST :: ST s a -> State# s -> (# State# s, a #)
unST (GHCST.ST f) = f

#endif

#if HAVE_SMALL_ARRAY
-- See the comment on runSmallArray for why we use emptySmallArray#.
createSmallArray
  :: Int
  -> a
  -> (forall s. SmallMutableArray s a -> ST s ())
  -> SmallArray a
createSmallArray 0 _ _ = SmallArray (emptySmallArray# (# #))
createSmallArray n x f = runSmallArray $ do
  mary <- newSmallArray n x
  f mary
  pure mary

emptySmallArray# :: (# #) -> SmallArray# a
emptySmallArray# _ = case emptySmallArray of SmallArray ar -> ar
{-# NOINLINE emptySmallArray# #-}

die :: String -> String -> a
die fun problem = error $ "Data.Primitive.SmallArray." ++ fun ++ ": " ++ problem

emptySmallArray :: SmallArray a
emptySmallArray =
  runST $ newSmallArray 0 (die "emptySmallArray" "impossible")
            >>= unsafeFreezeSmallArray
{-# NOINLINE emptySmallArray #-}


infixl 1 ?
(?) :: (a -> b -> c) -> (b -> a -> c)
(?) = flip
{-# INLINE (?) #-}

noOp :: a -> ST s ()
noOp = const $ pure ()

smallArrayLiftEq :: (a -> b -> Bool) -> SmallArray a -> SmallArray b -> Bool
smallArrayLiftEq p sa1 sa2 = length sa1 == length sa2 && loop (length sa1 - 1)
  where
  loop i
    | i < 0
    = True
    | (# x #) <- indexSmallArray## sa1 i
    , (# y #) <- indexSmallArray## sa2 i
    = p x y && loop (i-1)

#if MIN_VERSION_base(4,9,0) || MIN_VERSION_transformers(0,4,0)
instance Eq1 SmallArray where
#if MIN_VERSION_base(4,9,0) || MIN_VERSION_transformers(0,5,0)
  liftEq = smallArrayLiftEq
#else
  eq1 = smallArrayLiftEq (==)
#endif
#endif

instance Eq a => Eq (SmallArray a) where
  sa1 == sa2 = smallArrayLiftEq (==) sa1 sa2

instance Eq (SmallMutableArray s a) where
  SmallMutableArray sma1# == SmallMutableArray sma2# =
    isTrue# (sameSmallMutableArray# sma1# sma2#)

smallArrayLiftCompare :: (a -> b -> Ordering) -> SmallArray a -> SmallArray b -> Ordering
smallArrayLiftCompare elemCompare a1 a2 = loop 0
  where
  mn = length a1 `min` length a2
  loop i
    | i < mn
    , (# x1 #) <- indexSmallArray## a1 i
    , (# x2 #) <- indexSmallArray## a2 i
    = elemCompare x1 x2 `mappend` loop (i+1)
    | otherwise = compare (length a1) (length a2)

#if MIN_VERSION_base(4,9,0) || MIN_VERSION_transformers(0,4,0)
instance Ord1 SmallArray where
#if MIN_VERSION_base(4,9,0) || MIN_VERSION_transformers(0,5,0)
  liftCompare = smallArrayLiftCompare
#else
  compare1 = smallArrayLiftCompare compare
#endif
#endif

instance Ord a => Ord (SmallArray a) where
  compare sa1 sa2 = smallArrayLiftCompare compare sa1 sa2

instance Foldable SmallArray where
  -- Note: we perform the array lookups eagerly so we won't
  -- create thunks to perform lookups even if GHC can't see
  -- that the folding function is strict.
  foldr f = \z !ary ->
    let
      !sz = sizeofSmallArray ary
      go i
        | i == sz = z
        | (# x #) <- indexSmallArray## ary i
        = f x (go (i+1))
    in go 0
  {-# INLINE foldr #-}
  foldl f = \z !ary ->
    let
      go i
        | i < 0 = z
        | (# x #) <- indexSmallArray## ary i
        = f (go (i-1)) x
    in go (sizeofSmallArray ary - 1)
  {-# INLINE foldl #-}
  foldr1 f = \ !ary ->
    let
      !sz = sizeofSmallArray ary - 1
      go i =
        case indexSmallArray## ary i of
          (# x #) | i == sz -> x
                  | otherwise -> f x (go (i+1))
    in if sz < 0
       then die "foldr1" "Empty SmallArray"
       else go 0
  {-# INLINE foldr1 #-}
  foldl1 f = \ !ary ->
    let
      !sz = sizeofSmallArray ary - 1
      go i =
        case indexSmallArray## ary i of
          (# x #) | i == 0 -> x
                  | otherwise -> f (go (i - 1)) x
    in if sz < 0
       then die "foldl1" "Empty SmallArray"
       else go sz
  {-# INLINE foldl1 #-}
  foldr' f = \z !ary ->
    let
      go i !acc
        | i == -1 = acc
        | (# x #) <- indexSmallArray## ary i
        = go (i-1) (f x acc)
    in go (sizeofSmallArray ary - 1) z
  {-# INLINE foldr' #-}
  foldl' f = \z !ary ->
    let
      !sz = sizeofSmallArray ary
      go i !acc
        | i == sz = acc
        | (# x #) <- indexSmallArray## ary i
        = go (i+1) (f acc x)
    in go 0 z
  {-# INLINE foldl' #-}
  null a = sizeofSmallArray a == 0
  {-# INLINE null #-}
  length = sizeofSmallArray
  {-# INLINE length #-}
  maximum ary | sz == 0   = die "maximum" "Empty SmallArray"
              | (# frst #) <- indexSmallArray## ary 0
              = go 1 frst
   where
     sz = sizeofSmallArray ary
     go i !e
       | i == sz = e
       | (# x #) <- indexSmallArray## ary i
       = go (i+1) (max e x)
  {-# INLINE maximum #-}
  minimum ary | sz == 0   = die "minimum" "Empty SmallArray"
              | (# frst #) <- indexSmallArray## ary 0
              = go 1 frst
   where sz = sizeofSmallArray ary
         go i !e
           | i == sz = e
           | (# x #) <- indexSmallArray## ary i
           = go (i+1) (min e x)
  {-# INLINE minimum #-}
  sum = foldl' (+) 0
  {-# INLINE sum #-}
  product = foldl' (*) 1
  {-# INLINE product #-}

newtype STA a = STA {_runSTA :: forall s. SmallMutableArray# s a -> ST s (SmallArray a)}

runSTA :: Int -> STA a -> SmallArray a
runSTA !sz = \ (STA m) -> runST $ newSmallArray_ sz >>=
                        \ (SmallMutableArray ar#) -> m ar#
{-# INLINE runSTA #-}

newSmallArray_ :: Int -> ST s (SmallMutableArray s a)
newSmallArray_ !n = newSmallArray n badTraverseValue

badTraverseValue :: a
badTraverseValue = die "traverse" "bad indexing"
{-# NOINLINE badTraverseValue #-}

instance Traversable SmallArray where
  traverse f = traverseSmallArray f
  {-# INLINE traverse #-}

traverseSmallArray
  :: Applicative f
  => (a -> f b) -> SmallArray a -> f (SmallArray b)
traverseSmallArray f = \ !ary ->
  let
    !len = sizeofSmallArray ary
    go !i
      | i == len
      = pure $ STA $ \mary -> unsafeFreezeSmallArray (SmallMutableArray mary)
      | (# x #) <- indexSmallArray## ary i
      = liftA2 (\b (STA m) -> STA $ \mary ->
                  writeSmallArray (SmallMutableArray mary) i b >> m mary)
               (f x) (go (i + 1))
  in if len == 0
     then pure emptySmallArray
     else runSTA len <$> go 0
{-# INLINE [1] traverseSmallArray #-}

{-# RULES
"traverse/ST" forall (f :: a -> ST s b). traverseSmallArray f = traverseSmallArrayP f
"traverse/IO" forall (f :: a -> IO b). traverseSmallArray f = traverseSmallArrayP f
"traverse/Id" forall (f :: a -> Identity b). traverseSmallArray f =
   (coerce :: (SmallArray a -> SmallArray (Identity b))
           -> SmallArray a -> Identity (SmallArray b)) (fmap f)
 #-}


instance Functor SmallArray where
  fmap f sa = createSmallArray (length sa) (die "fmap" "impossible") $ \smb ->
    fix ? 0 $ \go i ->
      when (i < length sa) $ do
        x <- indexSmallArrayM sa i
        writeSmallArray smb i (f x) *> go (i+1)
  {-# INLINE fmap #-}

  x <$ sa = createSmallArray (length sa) x noOp

instance Applicative SmallArray where
  pure x = createSmallArray 1 x noOp

  sa *> sb = createSmallArray (la*lb) (die "*>" "impossible") $ \smb ->
    fix ? 0 $ \go i ->
      when (i < la) $
        copySmallArray smb 0 sb 0 lb *> go (i+1)
   where
   la = length sa ; lb = length sb

  a <* b = createSmallArray (sza*szb) (die "<*" "impossible") $ \ma ->
    let fill off i e = when (i < szb) $
                         writeSmallArray ma (off+i) e >> fill off (i+1) e
        go i = when (i < sza) $ do
                 x <- indexSmallArrayM a i
                 fill (i*szb) 0 x
                 go (i+1)
     in go 0
   where sza = sizeofSmallArray a ; szb = sizeofSmallArray b

  ab <*> a = createSmallArray (szab*sza) (die "<*>" "impossible") $ \mb ->
    let go1 i = when (i < szab) $
            do
              f <- indexSmallArrayM ab i
              go2 (i*sza) f 0
              go1 (i+1)
        go2 off f j = when (j < sza) $
            do
              x <- indexSmallArrayM a j
              writeSmallArray mb (off + j) (f x)
              go2 off f (j + 1)
    in go1 0
   where szab = sizeofSmallArray ab ; sza = sizeofSmallArray a

instance Alternative SmallArray where
  empty = emptySmallArray

  sl <|> sr =
    createSmallArray (length sl + length sr) (die "<|>" "impossible") $ \sma ->
      copySmallArray sma 0 sl 0 (length sl)
        *> copySmallArray sma (length sl) sr 0 (length sr)

  many sa | null sa   = pure []
          | otherwise = die "many" "infinite arrays are not well defined"

  some sa | null sa   = emptySmallArray
          | otherwise = die "some" "infinite arrays are not well defined"

data ArrayStack a
  = PushArray !(SmallArray a) !(ArrayStack a)
  | EmptyStack
-- TODO: This isn't terribly efficient. It would be better to wrap
-- ArrayStack with a type like
--
-- data NES s a = NES !Int !(SmallMutableArray s a) !(ArrayStack a)
--
-- We'd copy incoming arrays into the mutable array until we would
-- overflow it. Then we'd freeze it, push it on the stack, and continue.
-- Any sufficiently large incoming arrays would go straight on the stack.
-- Such a scheme would make the stack much more compact in the case
-- of many small arrays.

instance Monad SmallArray where
  return = pure
  (>>) = (*>)

  sa >>= f = collect 0 EmptyStack (la-1)
   where
   la = length sa
   collect sz stk i
     | i < 0 = createSmallArray sz (die ">>=" "impossible") $ fill 0 stk
     | (# x #) <- indexSmallArray## sa i
     , let sb = f x
           lsb = length sb
       -- If we don't perform this check, we could end up allocating
       -- a stack full of empty arrays if someone is filtering most
       -- things out. So we refrain from pushing empty arrays.
     = if lsb == 0
       then collect sz stk (i-1)
       else collect (sz + lsb) (PushArray sb stk) (i-1)

   fill _ EmptyStack _ = return ()
   fill off (PushArray sb sbs) smb =
     copySmallArray smb off sb 0 (length sb)
       *> fill (off + length sb) sbs smb

  fail _ = emptySmallArray

instance MonadPlus SmallArray where
  mzero = empty
  mplus = (<|>)

zipW :: String -> (a -> b -> c) -> SmallArray a -> SmallArray b -> SmallArray c
zipW nm = \f sa sb -> let mn = length sa `min` length sb in
  createSmallArray mn (die nm "impossible") $ \mc ->
    fix ? 0 $ \go i -> when (i < mn) $ do
      x <- indexSmallArrayM sa i
      y <- indexSmallArrayM sb i
      writeSmallArray mc i (f x y)
      go (i+1)
{-# INLINE zipW #-}

instance MonadZip SmallArray where
  mzip = zipW "mzip" (,)
  mzipWith = zipW "mzipWith"
  {-# INLINE mzipWith #-}
  munzip sab = runST $ do
    let sz = length sab
    sma <- newSmallArray sz $ die "munzip" "impossible"
    smb <- newSmallArray sz $ die "munzip" "impossible"
    fix ? 0 $ \go i ->
      when (i < sz) $ case indexSmallArray sab i of
        (x, y) -> do writeSmallArray sma i x
                     writeSmallArray smb i y
                     go $ i+1
    (,) <$> unsafeFreezeSmallArray sma
        <*> unsafeFreezeSmallArray smb

instance MonadFix SmallArray where
  mfix f = createSmallArray (sizeofSmallArray (f err))
                            (die "mfix" "impossible") $ flip fix 0 $
    \r !i !mary -> when (i < sz) $ do
                      writeSmallArray mary i (fix (\xi -> f xi `indexSmallArray` i))
                      r (i + 1) mary
    where
      sz = sizeofSmallArray (f err)
      err = error "mfix for Data.Primitive.SmallArray applied to strict function."

#if MIN_VERSION_base(4,9,0)
instance Sem.Semigroup (SmallArray a) where
  (<>) = (<|>)
  sconcat = mconcat . toList
#endif

instance Monoid (SmallArray a) where
  mempty = empty
#if !(MIN_VERSION_base(4,11,0))
  mappend = (<|>)
#endif
  mconcat sas = createSmallArray n (die "mconcat" "impossible") $ \sma ->
    fix ? 0 ? sas $ \go off l -> case l of
      [] -> return ()
      sa:stk -> copySmallArray sma off sa 0 (length sa) *> go (off+1) stk
   where n = sum . fmap length $ sas

instance IsList (SmallArray a) where
  type Item (SmallArray a) = a
  fromListN = smallArrayFromListN
  fromList = smallArrayFromList
  toList = Foldable.toList

smallArrayLiftShowsPrec :: (Int -> a -> ShowS) -> ([a] -> ShowS) -> Int -> SmallArray a -> ShowS
smallArrayLiftShowsPrec elemShowsPrec elemListShowsPrec p sa = showParen (p > 10) $
  showString "fromListN " . shows (length sa) . showString " "
    . listLiftShowsPrec elemShowsPrec elemListShowsPrec 11 (toList sa)

-- this need to be included for older ghcs
listLiftShowsPrec :: (Int -> a -> ShowS) -> ([a] -> ShowS) -> Int -> [a] -> ShowS
listLiftShowsPrec _ sl _ = sl

instance Show a => Show (SmallArray a) where
  showsPrec p sa = smallArrayLiftShowsPrec showsPrec showList p sa

#if MIN_VERSION_base(4,9,0) || MIN_VERSION_transformers(0,4,0)
instance Show1 SmallArray where
#if MIN_VERSION_base(4,9,0) || MIN_VERSION_transformers(0,5,0)
  liftShowsPrec = smallArrayLiftShowsPrec
#else
  showsPrec1 = smallArrayLiftShowsPrec showsPrec showList
#endif
#endif

smallArrayLiftReadsPrec :: (Int -> ReadS a) -> ReadS [a] -> Int -> ReadS (SmallArray a)
smallArrayLiftReadsPrec _ listReadsPrec p = readParen (p > 10) . readP_to_S $ do
  () <$ string "fromListN"
  skipSpaces
  n <- readS_to_P reads
  skipSpaces
  l <- readS_to_P listReadsPrec
  return $ smallArrayFromListN n l

instance Read a => Read (SmallArray a) where
  readsPrec = smallArrayLiftReadsPrec readsPrec readList

#if MIN_VERSION_base(4,9,0) || MIN_VERSION_transformers(0,4,0)
instance Read1 SmallArray where
#if MIN_VERSION_base(4,9,0) || MIN_VERSION_transformers(0,5,0)
  liftReadsPrec = smallArrayLiftReadsPrec
#else
  readsPrec1 = smallArrayLiftReadsPrec readsPrec readList
#endif
#endif



smallArrayDataType :: DataType
smallArrayDataType =
  mkDataType "Data.Primitive.SmallArray.SmallArray" [fromListConstr]

fromListConstr :: Constr
fromListConstr = mkConstr smallArrayDataType "fromList" [] Prefix

instance Data a => Data (SmallArray a) where
  toConstr _ = fromListConstr
  dataTypeOf _ = smallArrayDataType
  gunfold k z c = case constrIndex c of
    1 -> k (z fromList)
    _ -> die "gunfold" "SmallArray"
  gfoldl f z m = z fromList `f` toList m

instance (Typeable s, Typeable a) => Data (SmallMutableArray s a) where
  toConstr _ = die "toConstr" "SmallMutableArray"
  gunfold _ _ = die "gunfold" "SmallMutableArray"
  dataTypeOf _ = mkNoRepType "Data.Primitive.SmallArray.SmallMutableArray"
#endif

-- | Create a 'SmallArray' from a list of a known length. If the length
--   of the list does not match the given length, this throws an exception.
smallArrayFromListN :: Int -> [a] -> SmallArray a
#if HAVE_SMALL_ARRAY
smallArrayFromListN n l =
  createSmallArray n
      (die "smallArrayFromListN" "uninitialized element") $ \sma ->
  let go !ix [] = if ix == n
        then return ()
        else die "smallArrayFromListN" "list length less than specified size"
      go !ix (x : xs) = if ix < n
        then do
          writeSmallArray sma ix x
          go (ix+1) xs
        else die "smallArrayFromListN" "list length greater than specified size"
  in go 0 l
#else
smallArrayFromListN n l = SmallArray (Array.fromListN n l)
#endif

-- | Create a 'SmallArray' from a list.
smallArrayFromList :: [a] -> SmallArray a
smallArrayFromList l = smallArrayFromListN (length l) l<|MERGE_RESOLUTION|>--- conflicted
+++ resolved
@@ -57,12 +57,8 @@
   , sizeofSmallMutableArray
   , smallArrayFromList
   , smallArrayFromListN
-<<<<<<< HEAD
+  , mapSmallArray'
   , traverseSmallArrayP
-=======
-  , mapSmallArray'
-  , unsafeTraverseSmallArray
->>>>>>> 707209c9
   ) where
 
 
