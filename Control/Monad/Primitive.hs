--- conflicted
+++ resolved
@@ -1,10 +1,6 @@
-<<<<<<< HEAD
 {-# LANGUAGE CPP, MagicHash, UnboxedTuples, TypeFamilies #-}
 {-# LANGUAGE FlexibleContexts, FlexibleInstances, UndecidableInstances #-}
-=======
-{-# LANGUAGE CPP, MagicHash, UnboxedTuples, TypeFamilies,
-             ScopedTypeVariables #-}
->>>>>>> 4cdc57e0
+{-# LANGUAGE ScopedTypeVariables #-}
 
 -- |
 -- Module      : Control.Monad.Primitive
