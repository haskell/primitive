{-# LANGUAGE CPP, MagicHash, UnboxedTuples, TypeFamilies #-}
{-# LANGUAGE FlexibleContexts, FlexibleInstances, UndecidableInstances #-}
{-# LANGUAGE ScopedTypeVariables #-}

-- |
-- Module      : Control.Monad.Primitive
-- Copyright   : (c) Roman Leshchinskiy 2009
-- License     : BSD-style
--
-- Maintainer  : Roman Leshchinskiy <rl@cse.unsw.edu.au>
-- Portability : non-portable
--
-- Primitive state-transformer monads
--

module Control.Monad.Primitive (
  PrimMonad(..), RealWorld, primitive_,
  PrimBase(..),
<<<<<<< HEAD
  liftPrim, primToPrim, primToIO, primToST,
  unsafePrimToPrim, unsafePrimToIO, unsafePrimToST,
  unsafeInlinePrim, unsafeInlineIO, unsafeInlineST,
  touch, evalPrim
=======
  liftPrim, primToPrim, primToIO, primToST, ioToPrim, stToPrim,
  unsafePrimToPrim, unsafePrimToIO, unsafePrimToST, unsafeIOToPrim,
  unsafeSTToPrim, unsafeInlinePrim, unsafeInlineIO, unsafeInlineST,
  touch
>>>>>>> ba763e76
) where

import GHC.Prim   ( State#, RealWorld, touch# )
import GHC.Base   ( unsafeCoerce#, realWorld# )
#if MIN_VERSION_base(4,4,0)
import GHC.Base   ( seq# )
#else
import Control.Exception (evaluate)
#endif
#if MIN_VERSION_base(4,2,0)
import GHC.IO     ( IO(..) )
#else
import GHC.IOBase ( IO(..) )
#endif
import GHC.ST     ( ST(..) )

import Control.Monad.Trans.Class (lift)
#if !MIN_VERSION_base(4,8,0)
import Data.Monoid (Monoid)
#endif

import Control.Monad.Trans.Identity ( IdentityT)
import Control.Monad.Trans.List     ( ListT    )
import Control.Monad.Trans.Maybe    ( MaybeT   )
import Control.Monad.Trans.Error    ( ErrorT, Error)
import Control.Monad.Trans.Reader   ( ReaderT  )
import Control.Monad.Trans.State    ( StateT   )
import Control.Monad.Trans.Writer   ( WriterT  )
import Control.Monad.Trans.RWS      ( RWST     )

#if MIN_VERSION_transformers(0,4,0)
import Control.Monad.Trans.Except   ( ExceptT  )
#endif

import qualified Control.Monad.Trans.RWS.Strict    as Strict ( RWST   )
import qualified Control.Monad.Trans.State.Strict  as Strict ( StateT )
import qualified Control.Monad.Trans.Writer.Strict as Strict ( WriterT )

-- | Class of monads which can perform primitive state-transformer actions
class Monad m => PrimMonad m where
  -- | State token type
  type PrimState m

  -- | Execute a primitive operation
  primitive :: (State# (PrimState m) -> (# State# (PrimState m), a #)) -> m a

-- | Class of primitive monads for state-transformer actions.
--
-- Unlike 'PrimMonad', this typeclass requires that the @Monad@ be fully
-- expressed as a state transformer, therefore disallowing other monad
-- transformers on top of the base @IO@ or @ST@.
class PrimMonad m => PrimBase m where
  -- | Expose the internal structure of the monad
  internal :: m a -> State# (PrimState m) -> (# State# (PrimState m), a #)

-- | Execute a primitive operation with no result
primitive_ :: PrimMonad m
              => (State# (PrimState m) -> State# (PrimState m)) -> m ()
{-# INLINE primitive_ #-}
primitive_ f = primitive (\s# ->
    case f s# of
        s'# -> (# s'#, () #))

instance PrimMonad IO where
  type PrimState IO = RealWorld
  primitive = IO
  {-# INLINE primitive #-}
instance PrimBase IO where
  internal (IO p) = p
  {-# INLINE internal #-}

instance PrimMonad m => PrimMonad (IdentityT m) where
  type PrimState (IdentityT m) = PrimState m
  primitive = lift . primitive
  {-# INLINE primitive #-}
instance PrimMonad m => PrimMonad (ListT m) where
  type PrimState (ListT m) = PrimState m
  primitive = lift . primitive
  {-# INLINE primitive #-}
instance PrimMonad m => PrimMonad (MaybeT m) where
  type PrimState (MaybeT m) = PrimState m
  primitive = lift . primitive
  {-# INLINE primitive #-}
instance (Error e, PrimMonad m) => PrimMonad (ErrorT e m) where
  type PrimState (ErrorT e m) = PrimState m
  primitive = lift . primitive
  {-# INLINE primitive #-}
instance PrimMonad m => PrimMonad (ReaderT r m) where
  type PrimState (ReaderT r m) = PrimState m
  primitive = lift . primitive
  {-# INLINE primitive #-}
instance PrimMonad m => PrimMonad (StateT s m) where
  type PrimState (StateT s m) = PrimState m
  primitive = lift . primitive
  {-# INLINE primitive #-}
instance (Monoid w, PrimMonad m) => PrimMonad (WriterT w m) where
  type PrimState (WriterT w m) = PrimState m
  primitive = lift . primitive
  {-# INLINE primitive #-}
instance (Monoid w, PrimMonad m) => PrimMonad (RWST r w s m) where
  type PrimState (RWST r w s m) = PrimState m
  primitive = lift . primitive
  {-# INLINE primitive #-}

#if MIN_VERSION_transformers(0,4,0)
instance PrimMonad m => PrimMonad (ExceptT e m) where
  type PrimState (ExceptT e m) = PrimState m
  primitive = lift . primitive
  {-# INLINE primitive #-}
#endif

instance PrimMonad m => PrimMonad (Strict.StateT s m) where
  type PrimState (Strict.StateT s m) = PrimState m
  primitive = lift . primitive
  {-# INLINE primitive #-}
instance (Monoid w, PrimMonad m) => PrimMonad (Strict.WriterT w m) where
  type PrimState (Strict.WriterT w m) = PrimState m
  primitive = lift . primitive
  {-# INLINE primitive #-}
instance (Monoid w, PrimMonad m) => PrimMonad (Strict.RWST r w s m) where
  type PrimState (Strict.RWST r w s m) = PrimState m
  primitive = lift . primitive
  {-# INLINE primitive #-}

instance PrimMonad (ST s) where
  type PrimState (ST s) = s
  primitive = ST
  {-# INLINE primitive #-}
instance PrimBase (ST s) where
  internal (ST p) = p
  {-# INLINE internal #-}

-- | Lifts a 'PrimBase' into another 'PrimMonad' with the same underlying state
-- token type.
liftPrim
  :: (PrimBase m1, PrimMonad m2, PrimState m1 ~ PrimState m2) => m1 a -> m2 a
{-# INLINE liftPrim #-}
liftPrim = primToPrim

-- | Convert a 'PrimBase' to another monad with the same state token.
primToPrim :: (PrimBase m1, PrimMonad m2, PrimState m1 ~ PrimState m2)
        => m1 a -> m2 a
{-# INLINE primToPrim #-}
primToPrim m = primitive (internal m)

-- | Convert a 'PrimBase' with a 'RealWorld' state token to 'IO'
primToIO :: (PrimBase m, PrimState m ~ RealWorld) => m a -> IO a
{-# INLINE primToIO #-}
primToIO = primToPrim

-- | Convert a 'PrimBase' to 'ST'
primToST :: PrimBase m => m a -> ST (PrimState m) a
{-# INLINE primToST #-}
primToST = primToPrim

-- | Convert an 'IO' action to a 'PrimMonad'.
ioToPrim :: (PrimMonad m, PrimState m ~ RealWorld) => IO a -> m a
{-# INLINE ioToPrim #-}
ioToPrim = primToPrim

-- | Convert an 'ST' action to a 'PrimMonad'.
stToPrim :: PrimMonad m => ST (PrimState m) a -> m a
{-# INLINE stToPrim #-}
stToPrim = primToPrim

-- | Convert a 'PrimBase' to another monad with a possibly different state
-- token. This operation is highly unsafe!
unsafePrimToPrim :: (PrimBase m1, PrimMonad m2) => m1 a -> m2 a
{-# INLINE unsafePrimToPrim #-}
unsafePrimToPrim m = primitive (unsafeCoerce# (internal m))

-- | Convert any 'PrimBase' to 'ST' with an arbitrary state token. This
-- operation is highly unsafe!
unsafePrimToST :: PrimBase m => m a -> ST s a
{-# INLINE unsafePrimToST #-}
unsafePrimToST = unsafePrimToPrim

-- | Convert any 'PrimBase' to 'IO'. This operation is highly unsafe!
unsafePrimToIO :: PrimBase m => m a -> IO a
{-# INLINE unsafePrimToIO #-}
unsafePrimToIO = unsafePrimToPrim

-- | Convert an 'ST' action with an arbitraty state token to any 'PrimMonad'.
-- This operation is highly unsafe!
unsafeSTToPrim :: PrimMonad m => ST s a -> m a
{-# INLINE unsafeSTToPrim #-}
unsafeSTToPrim = unsafePrimToPrim

-- | Convert an 'IO' action to any 'PrimMonad'. This operation is highly
-- unsafe!
unsafeIOToPrim :: PrimMonad m => IO a -> m a
{-# INLINE unsafeIOToPrim #-}
unsafeIOToPrim = unsafePrimToPrim

unsafeInlinePrim :: PrimBase m => m a -> a
{-# INLINE unsafeInlinePrim #-}
unsafeInlinePrim m = unsafeInlineIO (unsafePrimToIO m)

unsafeInlineIO :: IO a -> a
{-# INLINE unsafeInlineIO #-}
unsafeInlineIO m = case internal m realWorld# of (# _, r #) -> r

unsafeInlineST :: ST s a -> a
{-# INLINE unsafeInlineST #-}
unsafeInlineST = unsafeInlinePrim

touch :: PrimMonad m => a -> m ()
{-# INLINE touch #-}
touch x = unsafePrimToPrim
        $ (primitive (\s -> case touch# x s of { s' -> (# s', () #) }) :: IO ())

-- | Create an action to force a value; generalizes 'Control.Exception.evaluate'
evalPrim :: forall a m . PrimMonad m => a -> m a
#if MIN_VERSION_base(4,4,0)
evalPrim a = primitive (\s -> seq# a s)
#else
-- This may or may not work so well, but there's probably nothing better to do.
{-# NOINLINE evalPrim #-}
evalPrim a = unsafePrimToPrim (evaluate a :: IO a)
#endif<|MERGE_RESOLUTION|>--- conflicted
+++ resolved
@@ -16,17 +16,10 @@
 module Control.Monad.Primitive (
   PrimMonad(..), RealWorld, primitive_,
   PrimBase(..),
-<<<<<<< HEAD
-  liftPrim, primToPrim, primToIO, primToST,
-  unsafePrimToPrim, unsafePrimToIO, unsafePrimToST,
-  unsafeInlinePrim, unsafeInlineIO, unsafeInlineST,
-  touch, evalPrim
-=======
   liftPrim, primToPrim, primToIO, primToST, ioToPrim, stToPrim,
   unsafePrimToPrim, unsafePrimToIO, unsafePrimToST, unsafeIOToPrim,
   unsafeSTToPrim, unsafeInlinePrim, unsafeInlineIO, unsafeInlineST,
-  touch
->>>>>>> ba763e76
+  touch, evalPrim
 ) where
 
 import GHC.Prim   ( State#, RealWorld, touch# )
